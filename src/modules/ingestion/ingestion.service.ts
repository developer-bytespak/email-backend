--- conflicted
+++ resolved
@@ -372,13 +372,8 @@
     if (filters?.valid !== undefined) {
       where.valid = filters.valid;
     }
-<<<<<<< HEAD
-    
-    const contacts = await this.prisma.contact.findMany({
-=======
 
     const queryOptions: Prisma.ContactFindManyArgs = {
->>>>>>> c5e6ca0a
       where,
       orderBy: { createdAt: 'desc' },
       include: {
@@ -530,7 +525,6 @@
       },
     });
 
-<<<<<<< HEAD
     // Get latest ScrapedData for each contact to include errorMessage
     const contactIds = contacts.map(c => c.id);
     if (contactIds.length === 0) {
@@ -565,158 +559,5 @@
       ...contact,
       errorMessage: errorMessageMap.get(contact.id) || null,
     }));
-=======
-    return this.mapContact({
-      ...refreshed,
-      valid: computed.isValid,
-      validationReason: computed.reason,
-    });
-  }
-
-  async bulkUpdateContacts(clientId: number, dto: BulkUpdateContactsDto): Promise<BulkUpdateResult> {
-    const updated: any[] = [];
-    const failed: { id: number; error: string }[] = [];
-
-    await this.prisma.$transaction(
-      async (tx) => {
-        for (const item of dto.contacts) {
-          try {
-            const existing = await tx.contact.findFirst({
-              where: {
-                id: item.id,
-                csvUpload: {
-                  clientId,
-                },
-              },
-            });
-
-            if (!existing) {
-              throw new NotFoundException(`Contact ${item.id} not found`);
-            }
-
-            const normalizedEmail = this.normalizeNullableField(item.email);
-            const payload = this.normalizeContactUpdate(item);
-
-            await tx.contact.update({
-              where: { id: item.id },
-              data: payload,
-            });
-
-            let emailValid = existing.emailValid;
-            if (normalizedEmail !== undefined) {
-              emailValid = normalizedEmail
-                ? await this.validationService.validateEmail(normalizedEmail)
-                : false;
-
-              await tx.contact.update({
-                where: { id: item.id },
-                data: {
-                  emailValid,
-                },
-              });
-            }
-
-            const refreshed = await tx.contact.findUnique({
-              where: { id: item.id },
-            });
-
-            if (!refreshed) {
-              throw new NotFoundException(`Contact ${item.id} not found after update`);
-            }
-
-            const computed = this.computeContactValidity(refreshed);
-
-            const finalContact = await tx.contact.update({
-              where: { id: item.id },
-              data: {
-                valid: computed.isValid,
-                validationReason: computed.reason,
-              },
-              include: {
-                csvUpload: {
-                  select: {
-                    id: true,
-                    fileName: true,
-                    createdAt: true,
-                  },
-                },
-              },
-            });
-
-            updated.push(this.mapContact(finalContact));
-          } catch (error: any) {
-            failed.push({
-              id: item.id,
-              error: error?.message ?? 'Unknown error',
-            });
-          }
-        }
-      },
-      { timeout: 30_000 },
-    );
-
-    return {
-      updated,
-      failed,
-    };
-  }
-
-  private normalizeNullableField(value?: string | null) {
-    if (value === undefined) {
-      return undefined;
-    }
-
-    const trimmed = value?.trim() ?? '';
-    return trimmed.length > 0 ? trimmed : null;
-  }
-
-  private normalizeRequiredField(value?: string | null) {
-    if (value === undefined) {
-      return undefined;
-    }
-
-    const trimmed = value?.trim() ?? '';
-    return trimmed.length > 0 ? trimmed : undefined;
-  }
-
-  private normalizeContactUpdate(dto: UpdateContactDto | BulkUpdateContactsDto['contacts'][number]) {
-    const data: Prisma.ContactUpdateInput = {};
-
-    const normalizedBusinessName = this.normalizeRequiredField(dto.businessName);
-    if (normalizedBusinessName !== undefined) {
-      data.businessName = normalizedBusinessName;
-    }
-
-    const normalizedEmail = this.normalizeNullableField(dto.email);
-    if (normalizedEmail !== undefined) {
-      data.email = normalizedEmail;
-    }
-
-    const normalizedPhone = this.normalizeNullableField(dto.phone);
-    if (normalizedPhone !== undefined) {
-      data.phone = normalizedPhone;
-    }
-
-    const normalizedWebsite = this.normalizeNullableField(dto.website);
-    if (normalizedWebsite !== undefined) {
-      data.website = normalizedWebsite;
-    }
-
-    const normalizedState = this.normalizeNullableField(dto.state);
-    if (normalizedState !== undefined) {
-      data.state = normalizedState;
-    }
-
-    const normalizedZip = this.normalizeNullableField(dto.zipCode);
-    if (normalizedZip !== undefined) {
-      data.zipCode = normalizedZip;
-    }
-
-    if (dto.status !== undefined && dto.status) {
-      data.status = dto.status;
-    }
-
-    return data;
->>>>>>> c5e6ca0a
   }
 }